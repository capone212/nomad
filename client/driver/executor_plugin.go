--- conflicted
+++ resolved
@@ -75,12 +75,12 @@
 	return e.client.Call("Plugin.UpdateTask", task, new(interface{}))
 }
 
-<<<<<<< HEAD
 func (e *ExecutorRPC) ResourceStats() (*cstructs.TaskResourceStats, error) {
 	var stats cstructs.TaskResourceStats
 	err := e.client.Call("Plugin.ResourceStats", new(interface{}), &stats)
 	return &stats, err
-=======
+}
+
 func (e *ExecutorRPC) SyncServices(ctx *executor.ConsulContext) error {
 	return e.client.Call("Plugin.SyncServices", SyncServicesArgs{Ctx: ctx}, new(interface{}))
 }
@@ -93,7 +93,6 @@
 	var version executor.ExecutorVersion
 	err := e.client.Call("Plugin.Version", new(interface{}), &version)
 	return &version, err
->>>>>>> a1996403
 }
 
 type ExecutorRPCServer struct {
@@ -141,12 +140,14 @@
 	return e.Impl.UpdateTask(args)
 }
 
-<<<<<<< HEAD
 func (e *ExecutorRPCServer) ResourceStats(args interface{}, reply *cstructs.TaskResourceStats) error {
 	stats, err := e.Impl.ResourceStats()
 	if stats != nil {
 		*reply = *stats
-=======
+	}
+	return err
+}
+
 func (e *ExecutorRPCServer) SyncServices(args SyncServicesArgs, resp *interface{}) error {
 	return e.Impl.SyncServices(args.Ctx)
 }
@@ -159,7 +160,6 @@
 	ver, err := e.Impl.Version()
 	if ver != nil {
 		*version = *ver
->>>>>>> a1996403
 	}
 	return err
 }
